<?xml version="1.0" encoding="UTF-8"?>
<!--
  Licensed to the Apache Software Foundation (ASF) under one
  or more contributor license agreements.  See the NOTICE file
  distributed with this work for additional information
  regarding copyright ownership.  The ASF licenses this file
  to you under the Apache License, Version 2.0 (the
  "License"); you may not use this file except in compliance
  with the License.  You may obtain a copy of the License at
  
  http://www.apache.org/licenses/LICENSE-2.0
  
  Unless required by applicable law or agreed to in writing,
  software distributed under the License is distributed on an
  "AS IS" BASIS, WITHOUT WARRANTIES OR CONDITIONS OF ANY
  KIND, either express or implied.  See the License for the
  specific language governing permissions and limitations
  under the License.
-->
<project xmlns="http://maven.apache.org/POM/4.0.0" xmlns:xsi="http://www.w3.org/2001/XMLSchema-instance" xsi:schemaLocation="http://maven.apache.org/POM/4.0.0 http://maven.apache.org/maven-v4_0_0.xsd">
  <modelVersion>4.0.0</modelVersion>
  <parent>
    <groupId>org.apache.directory.project</groupId>
    <artifactId>project</artifactId>
    <version>18</version>
    <relativePath/>
  </parent>

  <groupId>org.apache.directory.shared</groupId>
  <artifactId>shared-parent</artifactId>
  <name>Apache Directory Shared</name>
  <packaging>pom</packaging>
  <version>0.9.20-SNAPSHOT</version>

  <properties>
    <projectName>ApacheDS-Shared</projectName>
    <distMgmtSiteUrl>scpexe://people.apache.org/www/directory.apache.org/shared/gen-docs/${project.version}/</distMgmtSiteUrl>
    
    <!-- Set versions for depending projects -->
    <skin.version>1.0.2</skin.version>
    <org.apache.directory.junit.junit-addons.version>0.1-SNAPSHOT</org.apache.directory.junit.junit-addons.version>
    <org.apache.directory.shared.version>0.9.20-SNAPSHOT</org.apache.directory.shared.version>
    <org.apache.directory.checkstyle-configuration.version>0.2-SNAPSHOT</org.apache.directory.checkstyle-configuration.version>
    
    <!-- Set versions for depending jars -->
    <antlr.version>2.7.7</antlr.version>
    <commons.collections.version>3.2.1</commons.collections.version>
    <commons.io.version>2.0.1</commons.io.version>
    <commons.lang.version>2.6</commons.lang.version>
    <commons.pool.version>1.5.5</commons.pool.version>
    <dom4j.version>1.6.1</dom4j.version>
    <junit.version>4.8.2</junit.version>
    <log4j.version>1.2.16</log4j.version>
    <mina.core.version>2.0.2</mina.core.version>
    <slf4j.api.version>1.6.1</slf4j.api.version>
    <slf4j.log4j12.version>1.6.1</slf4j.log4j12.version>
    <xml.apis.version>2.0.2</xml.apis.version>
    <xpp3.version>1.1.4c</xpp3.version>
    <findbugs.annotations.version>1.0.0</findbugs.annotations.version>
  </properties>
  
  <distributionManagement>
    <site>
      <id>apache.directory.shared</id>
      <url>${distMgmtSiteUrl}</url>
    </site>
  </distributionManagement>

  <issueManagement>
    <system>JIRA</system>
    <url>http://issues.apache.org/jira/browse/DIRSHARED</url>
  </issueManagement>

  <modules>
    <module>i18n</module>
    <module>util</module>
    <module>asn1-api</module>
    <module>asn1-ber</module>
    <module>integ</module>
    <module>all</module>
    <module>ldap</module>
<<<<<<< HEAD
    <module>ldap-schema</module>
    <module>ldap-schema-converter</module>
    <module>ldap-client-api</module>
    <module>dsml-parser</module>
    <module>dsml-engine</module>
=======
    <module>ldap-jndi</module>
    <module>ldap-constants</module>
    <module>asn1-codec</module>
    <module>convert</module>
    <module>client-api</module>
    <module>cursor</module>
>>>>>>> 8b9c3bce
  </modules>

  <build>
    <plugins>
      <plugin>
        <groupId>org.apache.maven.plugins</groupId>
        <artifactId>maven-checkstyle-plugin</artifactId>
        <dependencies>
          <dependency>
            <groupId>org.apache.directory.buildtools</groupId>
            <artifactId>checkstyle-configuration</artifactId>
            <version>${org.apache.directory.checkstyle-configuration.version}</version>
          </dependency>
        </dependencies>
      </plugin>
      <plugin>
        <groupId>org.apache.maven.plugins</groupId>
        <artifactId>maven-site-plugin</artifactId>
        <configuration>
          <reportPlugins>
            <plugin>
              <groupId>org.apache.maven.plugins</groupId>
              <artifactId>maven-surefire-report-plugin</artifactId>
              <configuration>
                <aggregate>true</aggregate>
              </configuration>
            </plugin>
      
            <plugin>
              <groupId>org.apache.maven.plugins</groupId>
              <artifactId>maven-jxr-plugin</artifactId>
              <configuration>
                  <aggregate>true</aggregate>
              </configuration>
            </plugin>
       
            <plugin>
              <groupId>org.apache.maven.plugins</groupId>
              <artifactId>maven-pmd-plugin</artifactId>
              <configuration>
                <linkXref>true</linkXref>
                <sourceEncoding>utf-8</sourceEncoding>
                <minimumTokens>100</minimumTokens>
                <targetJdk>1.5</targetJdk>
                <aggregate>true</aggregate>
              </configuration>
            </plugin>
      
            <plugin>
              <groupId>org.apache.maven.plugins</groupId>
              <artifactId>maven-project-info-reports-plugin</artifactId>
            </plugin>
      
            <plugin>
              <groupId>org.codehaus.mojo</groupId>
              <artifactId>taglist-maven-plugin</artifactId>
              <configuration>
                <tags>
                  <tag>TODO</tag>
                  <tag>@todo</tag>
                  <tag>@deprecated</tag>
                  <tag>FIXME</tag>
                </tags>
              </configuration>
            </plugin>
      
            <plugin>
              <groupId>org.apache.maven.plugins</groupId>
              <artifactId>maven-javadoc-plugin</artifactId>
              <configuration>
                <minmemory>512m</minmemory>
                <maxmemory>1g</maxmemory>
                <linksource>true</linksource>
                <tags>
                  <tag>
                    <name>todo</name>
                    <!-- todo tag for all places -->
                    <placement>a</placement>
                    <head>To do:</head>
                  </tag>
                </tags>
                <source>1.5</source>
              </configuration>
              <reportSets>
                <reportSet>
                  <reports>
                    <report>aggregate</report>
                    <report>test-aggregate</report>
                  </reports>
                </reportSet>
              </reportSets>
            </plugin>
      
            <plugin>
              <groupId>org.codehaus.mojo</groupId>
              <artifactId>findbugs-maven-plugin</artifactId>
              <configuration>
                <xrefLocation>${project.reporting.outputDirectory}/../xref</xrefLocation>
                <xrefTestLocation>${project.reporting.outputDirectory}/../xref-test</xrefTestLocation>
                <!-- required by dashboard plugin and hudson -->
                <xmlOutput>true</xmlOutput>
                <effort>Max</effort>
                <findbugsXmlOutput>true</findbugsXmlOutput>
                <findbugsXmlWithMessages>true</findbugsXmlWithMessages>
              </configuration>
            </plugin>
      
            <plugin>
              <groupId>org.codehaus.mojo</groupId>
              <artifactId>cobertura-maven-plugin</artifactId>
              <configuration>
                <instrumentation>
                  <excludes>
                    <exclude>org/apache/directory/shared/**/*Constants.class</exclude>
                  </excludes>
                </instrumentation>
              </configuration>
            </plugin>
      
            <plugin>
              <groupId>org.apache.maven.plugins</groupId>
              <artifactId>maven-checkstyle-plugin</artifactId>
              <configuration>
                <configLocation>directory-checks.xml</configLocation>
                <suppressionsLocation>${basedir}/src/checkstyle/suppressions.xml</suppressionsLocation>
                <suppressionsFileExpression>checkstyle.suppressions.file</suppressionsFileExpression>
                <xrefLocation>${project.reporting.outputDirectory}/../xref</xrefLocation>
              </configuration>
            </plugin>
      
            <plugin>
              <groupId>org.codehaus.mojo</groupId>
              <artifactId>versions-maven-plugin</artifactId>
              <reportSets>
                <reportSet>
                  <reports>
                    <report>dependency-updates-report</report>
                    <report>plugin-updates-report</report>
                    <report>property-updates-report</report>
                  </reports>
                </reportSet>
              </reportSets>
            </plugin>
      
            <plugin>
              <groupId>org.apache.rat</groupId>
              <artifactId>apache-rat-plugin</artifactId>
              <configuration>
                <excludeSubProjects>false</excludeSubProjects>
                <excludes>
                  <!-- MAVEN_DEFAULT_EXCLUDES -->
                  <exclude>**/target/**/*</exclude>
                  <exclude>**/cobertura.ser</exclude>
                  <!-- ECLIPSE_DEFAULT_EXCLUDES -->
                  <exclude>**/.classpath</exclude>
                  <exclude>**/.project</exclude>
                  <exclude>**/.settings/**/*</exclude>
                  <!-- IDEA_DEFAULT_EXCLUDES -->
                  <exclude>**/*.iml</exclude>
                  <exclude>**/*.ipr</exclude>
                  <exclude>**/*.iws</exclude>
                  <!-- MANIFEST_MF_EXCLUDES -->
                  <exclude>**/MANIFEST.MF</exclude>
                  <!-- Generated ldif files -->
                  <exclude>ldap-schema/src/main/resources/schema/**</exclude>
                  <exclude>ldap-schema/src/main/resources/schema-all.ldif</exclude>
                  <exclude>src/main/resources/schema/**</exclude>
                  <exclude>src/main/resources/schema-all.ldif</exclude>
                  <!-- Files having a Bouncy Castle license -->
                  <exclude>ldap/src/main/java/org/apache/directory/shared/asn1/der/*.java</exclude>
                  <exclude>src/main/java/org/apache/directory/shared/asn1/der/*.java</exclude>
                </excludes>
              </configuration>
            </plugin>
      
            <plugin>
              <groupId>org.codehaus.mojo</groupId>
              <artifactId>javancss-maven-plugin</artifactId>
            </plugin>
      
            <plugin>
              <groupId>org.codehaus.mojo</groupId>
              <artifactId>jdepend-maven-plugin</artifactId>
            </plugin>
      
<!--
            <plugin>
              <groupId>org.apache.maven.plugins</groupId>
              <artifactId>maven-changes-plugin</artifactId>
              <configuration>
                <onlyCurrentVersion>true</onlyCurrentVersion>
                <resolutionIds>Fixed</resolutionIds>
                <statusIds>Resolved,Closed</statusIds>
                <columnNames>Type,Key,Summary,Status,Resolution,Fix Version</columnNames>
              </configuration>
              <reportSets>
                <reportSet>
                  <reports>
                    <report>jira-report</report>
                  </reports>
                </reportSet>
              </reportSets>
            </plugin>
-->
          </reportPlugins>
        </configuration>
      </plugin>
    </plugins>
  </build>

  <dependencyManagement>
    <dependencies>
      <!-- Project sub-modules dependencies -->
      <dependency>
        <groupId>${project.groupId}</groupId>
        <artifactId>shared-util</artifactId>
        <version>${project.version}</version>
      </dependency>
      
      <dependency>
        <groupId>${project.groupId}</groupId>
        <artifactId>shared-asn1-api</artifactId>
        <version>${project.version}</version>
      </dependency>
      
      <dependency>
        <groupId>${project.groupId}</groupId>
        <artifactId>shared-asn1-ber</artifactId>
        <version>${project.version}</version>
      </dependency>
      
      <dependency>
        <groupId>${project.groupId}</groupId>
        <artifactId>shared-dsml-engine</artifactId>
        <version>${project.version}</version>
      </dependency>
      
      <dependency>
        <groupId>${project.groupId}</groupId>
        <artifactId>shared-dsml-parser</artifactId>
        <version>${project.version}</version>
      </dependency>

      <dependency>
        <groupId>${project.groupId}</groupId>
        <artifactId>shared-i18n</artifactId>
        <version>${project.version}</version>
      </dependency>

      <dependency>
        <groupId>${project.groupId}</groupId>
        <artifactId>shared-ldap</artifactId>
        <version>${project.version}</version>
      </dependency>

      <dependency>
        <groupId>${project.groupId}</groupId>
        <artifactId>ldap-client-api</artifactId>
        <version>${project.version}</version>
      </dependency>

      <dependency>
        <groupId>${project.groupId}</groupId>
        <artifactId>shared-ldap-schema</artifactId>
        <version>${project.version}</version>
      </dependency>

      <dependency>
        <groupId>${project.groupId}</groupId>
        <artifactId>shared-ldap-schema-converter</artifactId>
        <version>${project.version}</version>
      </dependency>

      <!-- Mina dependencies -->

      <dependency>
        <groupId>org.apache.mina</groupId>
        <artifactId>mina-core</artifactId>
        <version>${mina.core.version}</version>
      </dependency>

      <!-- Commons dependencies -->

      <dependency>
        <groupId>commons-collections</groupId>
        <artifactId>commons-collections</artifactId>
        <version>${commons.collections.version}</version>
      </dependency>

      <dependency>
        <groupId>commons-io</groupId>
        <artifactId>commons-io</artifactId>
        <version>${commons.io.version}</version>
      </dependency>

      <dependency>
        <groupId>commons-lang</groupId>
        <artifactId>commons-lang</artifactId>
        <version>${commons.lang.version}</version>
      </dependency>

      <dependency>
        <groupId>commons-pool</groupId>
        <artifactId>commons-pool</artifactId>
        <version>${commons.pool.version}</version>
      </dependency>
      
      <!-- Test dependencies -->

      <dependency>
        <groupId>org.apache.directory.junit</groupId>
        <artifactId>junit-addons</artifactId>
        <version>${org.apache.directory.junit.junit-addons.version}</version>
      </dependency>

      <!-- Logging dependencies -->

      <dependency>
        <groupId>org.slf4j</groupId>
        <artifactId>slf4j-api</artifactId>
        <version>${slf4j.api.version}</version>
      </dependency>

      <dependency>
        <groupId>org.slf4j</groupId>
        <artifactId>slf4j-log4j12</artifactId>
        <version>${slf4j.log4j12.version}</version>
      </dependency>

      <dependency>
        <groupId>log4j</groupId>
        <artifactId>log4j</artifactId>
        <version>${log4j.version}</version>
      </dependency>
      
      <!-- Other dependencies -->

      <dependency>
        <groupId>antlr</groupId>
        <artifactId>antlr</artifactId>
        <version>${antlr.version}</version>
      </dependency>
      
      <dependency>
        <groupId>dom4j</groupId>
        <artifactId>dom4j</artifactId>
        <version>${dom4j.version}</version>
      </dependency>

      <dependency>
        <groupId>findbugs</groupId>
        <artifactId>annotations</artifactId>
        <version>${findbugs.annotations.version}</version>
      </dependency>

      <dependency>
        <groupId>junit</groupId>
        <artifactId>junit</artifactId>
        <version>${junit.version}</version>
      </dependency>
      
      <dependency>
        <groupId>xml-apis</groupId>
        <artifactId>xml-apis</artifactId>
        <version>${xml.apis.version}</version>
      </dependency>
      
      <dependency>
        <groupId>xpp3</groupId>
        <artifactId>xpp3</artifactId>
        <version>${xpp3.version}</version>
      </dependency>
    </dependencies>
  </dependencyManagement>

  <dependencies>
    <!-- for Java5 findbugs annotations are required in each module at compile time -->
    <dependency>
      <groupId>findbugs</groupId>
      <artifactId>annotations</artifactId>
      <scope>provided</scope>
    </dependency>

    <!-- common logging interface -->
    <dependency>
      <groupId>org.slf4j</groupId>
      <artifactId>slf4j-api</artifactId>
    </dependency>

    <!-- logging implementation used for unit tests -->
    <dependency>
      <groupId>org.slf4j</groupId>
      <artifactId>slf4j-log4j12</artifactId>
      <scope>test</scope>
    </dependency>

    <dependency>
      <groupId>junit</groupId>
      <artifactId>junit</artifactId>
      <scope>test</scope>
    </dependency>
  </dependencies>

  <scm>
    <connection>scm:svn:http://svn.apache.org/repos/asf/directory/shared/trunk</connection>
    <developerConnection>scm:svn:https://svn.apache.org/repos/asf/directory/shared/trunk</developerConnection>
    <url>http://svn.apache.org/viewvc/directory/shared/trunk</url>
  </scm>

</project><|MERGE_RESOLUTION|>--- conflicted
+++ resolved
@@ -22,7 +22,7 @@
   <parent>
     <groupId>org.apache.directory.project</groupId>
     <artifactId>project</artifactId>
-    <version>18</version>
+    <version>19</version>
     <relativePath/>
   </parent>
 
@@ -79,20 +79,11 @@
     <module>integ</module>
     <module>all</module>
     <module>ldap</module>
-<<<<<<< HEAD
     <module>ldap-schema</module>
     <module>ldap-schema-converter</module>
     <module>ldap-client-api</module>
     <module>dsml-parser</module>
     <module>dsml-engine</module>
-=======
-    <module>ldap-jndi</module>
-    <module>ldap-constants</module>
-    <module>asn1-codec</module>
-    <module>convert</module>
-    <module>client-api</module>
-    <module>cursor</module>
->>>>>>> 8b9c3bce
   </modules>
 
   <build>
@@ -200,6 +191,7 @@
               </configuration>
             </plugin>
       
+<!-- Disabled because of Hudson problems
             <plugin>
               <groupId>org.codehaus.mojo</groupId>
               <artifactId>cobertura-maven-plugin</artifactId>
@@ -211,6 +203,7 @@
                 </instrumentation>
               </configuration>
             </plugin>
+-->
       
             <plugin>
               <groupId>org.apache.maven.plugins</groupId>
