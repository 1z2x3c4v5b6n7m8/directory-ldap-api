/*
 *   Licensed to the Apache Software Foundation (ASF) under one
 *   or more contributor license agreements.  See the NOTICE file
 *   distributed with this work for additional information
 *   regarding copyright ownership.  The ASF licenses this file
 *   to you under the Apache License, Version 2.0 (the
 *   "License"); you may not use this file except in compliance
 *   with the License.  You may obtain a copy of the License at
 *
 *     http://www.apache.org/licenses/LICENSE-2.0
 *
 *   Unless required by applicable law or agreed to in writing,
 *   software distributed under the License is distributed on an
 *   "AS IS" BASIS, WITHOUT WARRANTIES OR CONDITIONS OF ANY
 *   KIND, either express or implied.  See the License for the
 *   specific language governing permissions and limitations
 *   under the License.
 *
 */

package org.apache.directory.ldap.client.api;


import java.util.ArrayList;
import java.util.Arrays;
import java.util.List;

import org.apache.directory.shared.ldap.model.constants.SaslQoP;
import org.apache.directory.shared.ldap.model.constants.SaslSecurityStrength;
import org.apache.directory.shared.ldap.model.message.Control;
import org.apache.directory.shared.util.StringConstants;
import org.apache.directory.shared.util.Strings;


/**
 * Holds the data required to complete the SASL operation
 *  
 * @author <a href="mailto:dev@directory.apache.org">Apache Directory Project</a>
 */
<<<<<<< HEAD
public abstract class SaslRequest
=======
// TODO make this class abstract
public class SaslRequest
>>>>>>> 1f444b5f
{
    /** The mechanism used to decode user identity */
    protected String saslMechanism;

    /** The list of controls */
    protected List<Control> controls = new ArrayList<Control>();

    /** The username */
    protected String username;

    /** The credentials */
    protected byte[] credentials;

    /** The realm name on the server */
    protected String realmName;

    /** The authorization ID of the entity */
    protected String authorizationId;

<<<<<<< HEAD
    /** The quality of protection */
    protected SaslQoP qualityOfProtection;

    /** The security strength */
    protected SaslSecurityStrength securityStrength;

    /** Require mutual authentication */
    protected boolean mutualAuthentication = false;


    /**
     * Creates a new instance of SaslRequest.
     *
     * @param saslMechanism
     *      the SASL mechanism
     */
    protected SaslRequest( String saslMechanism )
    {
=======

    protected SaslRequest( String saslMechanism )
    {
        super();
>>>>>>> 1f444b5f
        this.saslMechanism = saslMechanism;
    }


    /**
     * Adds the given controls.
     *
     * @param controls the controls
     */
    public void addAllControls( Control[] controls )
    {
        this.controls.addAll( Arrays.asList( controls ) );
    }


    /**
     * Adds the given control.
     *
     * @param control the control
     */
    public void addControl( Control control )
    {
        this.controls.add( control );
    }


    /**
     * Gets the authorization ID.
     *
     * @return the authorization ID
     */
    public String getAuthorizationId()
    {
        return authorizationId;
    }


    /**
     * Gets the controls.
     *
     * @return the controls
     */
    public Control[] getControls()
    {
        return controls.toArray( new Control[0] );
    }


    /**
     * Gets the crendentials
     *
     * @return the credentials
     */
    public byte[] getCredentials()
    {
        if ( credentials != null )
        {
            return credentials;
        }
        else
        {
            return StringConstants.EMPTY_BYTES;
        }
    }


    /**
     * Gets the quality of protection.
     *
     * @return the quality of protection
     */
    public SaslQoP getQualityOfProtection()
    {
        return qualityOfProtection;
    }


    /**
     * Gets realm name.
     *
     * @return the realm name
     */
    public String getRealmName()
    {
        return realmName;
    }


    /**
     * Gets the SASL mechanism.
     *
     * @return the SASL mechanism
     */
    public String getSaslMechanism()
    {
        return saslMechanism;
    }


    /**
     * Gets the security strength.
     *
     * @return the security strength
     */
    public SaslSecurityStrength getSecurityStrength()
    {
        return securityStrength;
    }


    /**
     * Gets the username.
     *
     * @return the username
     */
    public String getUsername()
    {
        return username;
    }


    /**
     * Indicates if mutual authentication is required.
     *
     * @return the flag indicating if mutual authentication is required
     */
    public boolean isMutualAuthentication()
    {
        return mutualAuthentication;
    }


    /**
     * Sets the Authorization ID
     *
     * @param authorizationId The authorization ID
     */
    public void setAuthorizationId( String authorizationId )
    {
        this.authorizationId = authorizationId;
    }


    /**
     * Sets the credentials.
     *
     * @param credentials the credentials
     */
    public void setCredentials( byte[] credentials )
    {
        this.credentials = credentials;
    }


    /**
     * Sets the credentials.
     *
     * @param credentials the credentials
     */
    public void setCredentials( String credentials )
    {
        this.credentials = Strings.getBytesUtf8( credentials );
    }


    /**
<<<<<<< HEAD
     * Sets the flag indicating if mutual authentication is required.
     *
     * @param mutualAuthentication the flag indicating if mutual authentication is required
     */
    public void setMutualAuthentication( boolean mutualAuthentication )
    {
        this.mutualAuthentication = mutualAuthentication;
    }


    /**
     * Sets the quality of protection.
     *
     * @param qualityOfProtection the quality of protection
     */
    public void setQualityOfProtection( SaslQoP qualityOfProtection )
    {
        this.qualityOfProtection = qualityOfProtection;
    }


    /**
=======
>>>>>>> 1f444b5f
     * Sets the realm name.
     * 
     * @param realmName The realm name
     */
    protected void setRealmName( String realmName )
    {
        this.realmName = realmName;
    }


    /**
     * Sets the SASL mechanism
     *
     * @param saslMechanism the SASL mechanism
     */
    protected void setSaslMechanism( String saslMechanism )
    {
        this.saslMechanism = saslMechanism;
    }


    /**
     * Sets the security strength.
     *
     * @param securityStrength the security strength
     */
    public void setSecurityStrength( SaslSecurityStrength securityStrength )
    {
        this.securityStrength = securityStrength;
    }


    /**
     * Sets the username.
     *
     * @param username the username
     */
    public void setUsername( String username )
    {
        this.username = username;
    }
}<|MERGE_RESOLUTION|>--- conflicted
+++ resolved
@@ -37,12 +37,8 @@
  *  
  * @author <a href="mailto:dev@directory.apache.org">Apache Directory Project</a>
  */
-<<<<<<< HEAD
-public abstract class SaslRequest
-=======
 // TODO make this class abstract
 public class SaslRequest
->>>>>>> 1f444b5f
 {
     /** The mechanism used to decode user identity */
     protected String saslMechanism;
@@ -62,16 +58,6 @@
     /** The authorization ID of the entity */
     protected String authorizationId;
 
-<<<<<<< HEAD
-    /** The quality of protection */
-    protected SaslQoP qualityOfProtection;
-
-    /** The security strength */
-    protected SaslSecurityStrength securityStrength;
-
-    /** Require mutual authentication */
-    protected boolean mutualAuthentication = false;
-
 
     /**
      * Creates a new instance of SaslRequest.
@@ -81,12 +67,6 @@
      */
     protected SaslRequest( String saslMechanism )
     {
-=======
-
-    protected SaslRequest( String saslMechanism )
-    {
-        super();
->>>>>>> 1f444b5f
         this.saslMechanism = saslMechanism;
     }
 
@@ -154,17 +134,6 @@
 
 
     /**
-     * Gets the quality of protection.
-     *
-     * @return the quality of protection
-     */
-    public SaslQoP getQualityOfProtection()
-    {
-        return qualityOfProtection;
-    }
-
-
-    /**
      * Gets realm name.
      *
      * @return the realm name
@@ -187,17 +156,6 @@
 
 
     /**
-     * Gets the security strength.
-     *
-     * @return the security strength
-     */
-    public SaslSecurityStrength getSecurityStrength()
-    {
-        return securityStrength;
-    }
-
-
-    /**
      * Gets the username.
      *
      * @return the username
@@ -209,17 +167,6 @@
 
 
     /**
-     * Indicates if mutual authentication is required.
-     *
-     * @return the flag indicating if mutual authentication is required
-     */
-    public boolean isMutualAuthentication()
-    {
-        return mutualAuthentication;
-    }
-
-
-    /**
      * Sets the Authorization ID
      *
      * @param authorizationId The authorization ID
@@ -253,31 +200,6 @@
 
 
     /**
-<<<<<<< HEAD
-     * Sets the flag indicating if mutual authentication is required.
-     *
-     * @param mutualAuthentication the flag indicating if mutual authentication is required
-     */
-    public void setMutualAuthentication( boolean mutualAuthentication )
-    {
-        this.mutualAuthentication = mutualAuthentication;
-    }
-
-
-    /**
-     * Sets the quality of protection.
-     *
-     * @param qualityOfProtection the quality of protection
-     */
-    public void setQualityOfProtection( SaslQoP qualityOfProtection )
-    {
-        this.qualityOfProtection = qualityOfProtection;
-    }
-
-
-    /**
-=======
->>>>>>> 1f444b5f
      * Sets the realm name.
      * 
      * @param realmName The realm name
@@ -300,17 +222,6 @@
 
 
     /**
-     * Sets the security strength.
-     *
-     * @param securityStrength the security strength
-     */
-    public void setSecurityStrength( SaslSecurityStrength securityStrength )
-    {
-        this.securityStrength = securityStrength;
-    }
-
-
-    /**
      * Sets the username.
      *
      * @param username the username
