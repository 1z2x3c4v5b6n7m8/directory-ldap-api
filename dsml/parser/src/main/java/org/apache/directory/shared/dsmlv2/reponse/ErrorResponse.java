/*
 *  Licensed to the Apache Software Foundation (ASF) under one
 *  or more contributor license agreements.  See the NOTICE file
 *  distributed with this work for additional information
 *  regarding copyright ownership.  The ASF licenses this file
 *  to you under the Apache License, Version 2.0 (the
 *  "License"); you may not use this file except in compliance
 *  with the License.  You may obtain a copy of the License at
 * 
 *    http://www.apache.org/licenses/LICENSE-2.0
 * 
 *  Unless required by applicable law or agreed to in writing,
 *  software distributed under the License is distributed on an
 *  "AS IS" BASIS, WITHOUT WARRANTIES OR CONDITIONS OF ANY
 *  KIND, either express or implied.  See the License for the
 *  specific language governing permissions and limitations
 *  under the License.
 * 
 */
package org.apache.directory.shared.dsmlv2.reponse;


import org.apache.directory.shared.dsmlv2.DsmlDecorator;
import org.apache.directory.shared.ldap.codec.api.LdapApiService;
import org.apache.directory.shared.ldap.model.message.AbstractResponse;
import org.apache.directory.shared.ldap.model.message.MessageTypeEnum;
import org.apache.directory.shared.ldap.model.message.Response;
import org.dom4j.Element;
import org.dom4j.tree.DefaultElement;


/**
 * Class representing Error Response.
 * <br/>
 * An Error Response has a requestID, a message, and a type which can be :
 * <ul>
 *     <li>NOT_ATTEMPTED,</li>
 *     <li>COULD_NOT_CONNECT,</li>
 *     <li>CONNECTION_CLOSED,</li>
 *     <li>MALFORMED_REQUEST,</li>
 *     <li>GATEWAY_INTERNAL_ERROR,</li>
 *     <li>AUTHENTICATION_FAILED,</li>
 *     <li>UNRESOLVABLE_URI,</li>
 *     <li>OTHER</li>
 * </ul>
 * 
 * @TODO review this class - maybe it should not be decorated and if it is
 * it should extend AbstractResultResponseDsml - by Alex
 * 
 * @author <a href="mailto:dev@directory.apache.org">Apache Directory Project</a>
 */
public class ErrorResponse extends AbstractResponse implements Response, DsmlDecorator<Response>
{
    private static final String ERROR_RESPONSE_TAG = "errorResponse";

    /**
     * This enum represents the different types of error response
     *
     * @author <a href="mailto:dev@directory.apache.org">Apache Directory Project</a>
     */
    public enum ErrorResponseType
    {
        /** Not attempted error response type. */
        NOT_ATTEMPTED,
        /** Could not connect error response type. */
        COULD_NOT_CONNECT,
        /**  error response type. */
        CONNECTION_CLOSED,
        /** Malformed request error response type. */
        MALFORMED_REQUEST,
        /** Gateway internal error error response type. */
        GATEWAY_INTERNAL_ERROR,
        /** Authentication failed error response type. */
        AUTHENTICATION_FAILED,
        /** Unresolveable URI error response type. */
        UNRESOLVABLE_URI,
        /** Other error response type. */
        OTHER
    }

    /** The type of error response */
    private ErrorResponseType errorType;

    /** The associated message */
    private String message;

    /** The request ID */
    private int requestID;


    /**
     * Creates a new instance of ErrorResponse.
     *
     * @param id the response eliciting this Request
     * @param type the message type of the response
     */
    public ErrorResponse( int id, MessageTypeEnum type )
    {
        super( id, type );
    }


    /**
     * Creates a new instance of ErrorResponse.
     *
     * @param requestID
     *      the requestID of the response
     * @param type
     *      the type of the response
     * @param message
     *      the associated message
     */
    public ErrorResponse( int requestID, ErrorResponseType type, String message )
    {
        super( requestID, null );
        this.requestID = requestID;
        this.errorType = type;
        this.message = message;
    }


    /**
     * {@inheritDoc}
     */
    public Element toDsml( Element root )
    {
        Element element = null;

        if ( root != null )
        {
            element = root.addElement( ERROR_RESPONSE_TAG );
        }
        else
        {
            element = new DefaultElement( ERROR_RESPONSE_TAG );
        }

        // RequestID
        if ( requestID != 0 )
        {
            element.addAttribute( "requestID", "" + requestID );
        }

        // Type
        element.addAttribute( "type", getTypeDescr( errorType ) );

        // TODO Add Detail

        if ( ( message != null ) && ( !"".equals( message ) ) )
        {
            Element messageElement = element.addElement( "message" );
            messageElement.addText( message );
        }

        return element;
    }


    /**
     * Returns the String associated to the error response type
     * 
     * @param type
     *      the error response type
     * @return
     *      the corresponding String
     */
    public String getTypeDescr( ErrorResponseType type )
    {
        if ( type.equals( ErrorResponseType.NOT_ATTEMPTED ) )
        {
            return "notAttempted";
        }
        else if ( type.equals( ErrorResponseType.COULD_NOT_CONNECT ) )
        {
            return "couldNotConnect";
        }
        else if ( type.equals( ErrorResponseType.CONNECTION_CLOSED ) )
        {
            return "connectionClosed";
        }
        else if ( type.equals( ErrorResponseType.MALFORMED_REQUEST ) )
        {
            return "malformedRequest";
        }
        else if ( type.equals( ErrorResponseType.GATEWAY_INTERNAL_ERROR ) )
        {
            return "gatewayInternalError";
        }
        else if ( type.equals( ErrorResponseType.AUTHENTICATION_FAILED ) )
        {
            return "authenticationFailed";
        }
        else if ( type.equals( ErrorResponseType.UNRESOLVABLE_URI ) )
        {
            return "unresolvableURI";
        }
        else if ( type.equals( ErrorResponseType.OTHER ) )
        {
            return "other";
        }
        else
        {
            return "unknown";
        }
    }


    /**
     * Gets the message
     *
     * @return
     *      the message
     */
    public String getMessage()
    {
        return message;
    }


    /**
     * Sets the message
     *
     * @param message
     *      the message to set
     */
    public void setMessage( String message )
    {
        this.message = message;
    }


    /**
     * Gets the request ID
     *
     * @return
     *      the request ID
     */
    public int getRequestID()
    {
        return requestID;
    }


    /**
     * Sets the request ID
     *
     * @param requestID
     *      the request ID to set
     */
    public void setRequestID( int requestID )
    {
        this.requestID = requestID;
    }


    /**
     * Gets the type of error response
     *
     * @return the type of error response
     */
    public ErrorResponseType getErrorType()
    {
        return errorType;
    }


    /**
     * Sets the type of error response
     *
     * @param errorType the type of error response to set
     */
    public void setErrorType( ErrorResponseType errorType )
    {
        this.errorType = errorType;
    }


    public LdapApiService getCodecService()
    {
        throw new IllegalArgumentException( "This should not be a decorator " +
<<<<<<< HEAD
                "but seems it was made into one. We need to do something about" +
                "this if this exception is being raise." );
=======
            "but seems it was made into one. We need to do something about" +
            "this if this exception is being raise." );
>>>>>>> 94b5e2c0
    }


    public Response getDecorated()
    {
        return this;
    }
}<|MERGE_RESOLUTION|>--- conflicted
+++ resolved
@@ -278,13 +278,8 @@
     public LdapApiService getCodecService()
     {
         throw new IllegalArgumentException( "This should not be a decorator " +
-<<<<<<< HEAD
-                "but seems it was made into one. We need to do something about" +
-                "this if this exception is being raise." );
-=======
             "but seems it was made into one. We need to do something about" +
             "this if this exception is being raise." );
->>>>>>> 94b5e2c0
     }
 
 
