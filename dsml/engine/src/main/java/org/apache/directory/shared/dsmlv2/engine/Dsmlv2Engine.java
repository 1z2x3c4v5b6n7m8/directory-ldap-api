--- conflicted
+++ resolved
@@ -168,18 +168,9 @@
     /**
      * Processes the file given and return the result of the operations
      * 
-<<<<<<< HEAD
-     * @param dsmlInput
-     *      the DSMLv2 formatted request input
-     * @return
-     *      the XML response in DSMLv2 Format
-     * @throws XmlPullParserException
-     *      if an error occurs in the parser
-=======
      * @param dsmlInput the DSMLv2 formatted request input
      * @return the XML response in DSMLv2 Format
      * @throws XmlPullParserException if an error occurs in the parser
->>>>>>> 94b5e2c0
      */
     public String processDSML( String dsmlInput ) throws XmlPullParserException
     {
@@ -193,21 +184,10 @@
     /**
      * Processes the file given and return the result of the operations
      * 
-<<<<<<< HEAD
-     * @param fileName
-     *      the path to the file
-     * @return
-     *      the XML response in DSMLv2 Format
-     * @throws XmlPullParserException
-     *      if an error occurs in the parser
-     * @throws FileNotFoundException
-     *      if the file does not exist
-=======
      * @param fileName the path to the file
      * @return the XML response in DSMLv2 Format
      * @throws XmlPullParserException if an error occurs in the parser
      * @throws FileNotFoundException if the file does not exist
->>>>>>> 94b5e2c0
      */
     public String processDSMLFile( String fileName ) throws XmlPullParserException, FileNotFoundException
     {
@@ -247,11 +227,7 @@
 
 
     /**
-<<<<<<< HEAD
-     * process the DSML request(s) from the given input stream with the specified encoding
-=======
      * Processes the DSML request(s) from the given input stream with the specified encoding
->>>>>>> 94b5e2c0
      * and writes the response to the output stream
      * 
      * @param inputStream the input stream for DSML batch request
@@ -752,12 +728,7 @@
      *     <li>Getting and registering options from BatchRequest</li>
      * </ul>
      * 
-<<<<<<< HEAD
-     * @throws XmlPullParserException
-     *      if an error occurs in the parser
-=======
      * @throws XmlPullParserException if an error occurs in the parser
->>>>>>> 94b5e2c0
      */
     protected void processBatchRequest() throws XmlPullParserException
     {
