/*
 *  Licensed to the Apache Software Foundation (ASF) under one
 *  or more contributor license agreements.  See the NOTICE file
 *  distributed with this work for additional information
 *  regarding copyright ownership.  The ASF licenses this file
 *  to you under the Apache License, Version 2.0 (the
 *  "License"); you may not use this file except in compliance
 *  with the License.  You may obtain a copy of the License at
 *  
 *    http://www.apache.org/licenses/LICENSE-2.0
 *  
 *  Unless required by applicable law or agreed to in writing,
 *  software distributed under the License is distributed on an
 *  "AS IS" BASIS, WITHOUT WARRANTIES OR CONDITIONS OF ANY
 *  KIND, either express or implied.  See the License for the
 *  specific language governing permissions and limitations
 *  under the License. 
 *  
 */
package org.apache.directory.shared.ldap.model.schema.comparators;


import org.apache.directory.shared.ldap.model.schema.LdapComparator;
import org.apache.directory.shared.util.Strings;
import org.apache.felix.ipojo.annotations.Component;
import org.apache.felix.ipojo.annotations.Property;
import org.apache.felix.ipojo.annotations.Provides;


/**
 * A comparator that compares the objectClass type with values: AUXILIARY,
 * ABSTRACT, and STRUCTURAL.
 * 
 * @author <a href="mailto:dev@directory.apache.org">Apache Directory Project</a>
 */
<<<<<<< HEAD
@Component
@Provides
=======
>>>>>>> 94b5e2c0
public class ObjectClassTypeComparator<T> extends LdapComparator<T>
{
    /** The serial version UID */
    private static final long serialVersionUID = 2L;


<<<<<<< HEAD
    public ObjectClassTypeComparator( @Property(name = "ads.comp.comparator.oid") String oid )
=======
    public ObjectClassTypeComparator( String oid )
>>>>>>> 94b5e2c0
    {
        super( oid );
    }


    public int compare( T o1, T o2 )
    {
        String s1 = getString( o1 );
        String s2 = getString( o2 );

        if ( s1 == null && s2 == null )
        {
            return 0;
        }

        if ( s1 == null )
        {
            return -1;
        }

        if ( s2 == null )
        {
            return 1;
        }

        return s1.compareTo( s2 );
    }


    String getString( T obj )
    {
        String strValue;

        if ( obj == null )
        {
            return null;
        }

        if ( obj instanceof String )
        {
            strValue = ( String ) obj;
        }
        else if ( obj instanceof byte[] )
        {
            strValue = Strings.utf8ToString( ( byte[] ) obj );
        }
        else
        {
            strValue = obj.toString();
        }

        return strValue;
    }
}<|MERGE_RESOLUTION|>--- conflicted
+++ resolved
@@ -22,9 +22,6 @@
 
 import org.apache.directory.shared.ldap.model.schema.LdapComparator;
 import org.apache.directory.shared.util.Strings;
-import org.apache.felix.ipojo.annotations.Component;
-import org.apache.felix.ipojo.annotations.Property;
-import org.apache.felix.ipojo.annotations.Provides;
 
 
 /**
@@ -33,22 +30,13 @@
  * 
  * @author <a href="mailto:dev@directory.apache.org">Apache Directory Project</a>
  */
-<<<<<<< HEAD
-@Component
-@Provides
-=======
->>>>>>> 94b5e2c0
 public class ObjectClassTypeComparator<T> extends LdapComparator<T>
 {
     /** The serial version UID */
     private static final long serialVersionUID = 2L;
 
 
-<<<<<<< HEAD
-    public ObjectClassTypeComparator( @Property(name = "ads.comp.comparator.oid") String oid )
-=======
     public ObjectClassTypeComparator( String oid )
->>>>>>> 94b5e2c0
     {
         super( oid );
     }
