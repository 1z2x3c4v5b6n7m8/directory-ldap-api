/*
 *  Licensed to the Apache Software Foundation (ASF) under one
 *  or more contributor license agreements.  See the NOTICE file
 *  distributed with this work for additional information
 *  regarding copyright ownership.  The ASF licenses this file
 *  to you under the Apache License, Version 2.0 (the
 *  "License"); you may not use this file except in compliance
 *  with the License.  You may obtain a copy of the License at
 * 
 *    http://www.apache.org/licenses/LICENSE-2.0
 * 
 *  Unless required by applicable law or agreed to in writing,
 *  software distributed under the License is distributed on an
 *  "AS IS" BASIS, WITHOUT WARRANTIES OR CONDITIONS OF ANY
 *  KIND, either express or implied.  See the License for the
 *  specific language governing permissions and limitations
 *  under the License.
 * 
 */
package org.apache.directory.shared.ldap.model.schema.comparators;


import java.io.IOException;
import java.text.ParseException;

import org.apache.directory.shared.i18n.I18n;
import org.apache.directory.shared.ldap.model.schema.LdapComparator;
import org.apache.directory.shared.ldap.model.schema.PrepareString;
import org.apache.directory.shared.util.GeneralizedTime;
import org.apache.felix.ipojo.annotations.Component;
import org.apache.felix.ipojo.annotations.Property;
import org.apache.felix.ipojo.annotations.Provides;
import org.slf4j.Logger;
import org.slf4j.LoggerFactory;


/**
 * A class for the generalizedTimeOrderingMatch matchingRule (RFC 4517, par. 4.2.17)
 * 
 * @author <a href="mailto:dev@directory.apache.org">Apache Directory Project</a>
 */
@Component
@Provides
public class GeneralizedTimeComparator extends LdapComparator<String>
{
    /** The serial version UID */
    private static final long serialVersionUID = 2L;

    /** A logger for this class */
    private static final Logger LOG = LoggerFactory.getLogger( GeneralizedTimeComparator.class );


    /**
     * The GeneralizedTimeComparator constructor. Its OID is the
     * generalizedTimeOrderingMatch matching rule OID.
     */
    public GeneralizedTimeComparator( @Property(name = "ads.comp.comparator.oid") String oid )
    {
        super( oid );
    }


    /**
     * Implementation of the Compare method
     */
    @edu.umd.cs.findbugs.annotations.SuppressWarnings(value = "ES_COMPARING_PARAMETER_STRING_WITH_EQ",
<<<<<<< HEAD
            justification ="false positive")
=======
        justification = "false positive")
>>>>>>> 94b5e2c0
    public int compare( String backendValue, String assertValue )
    {
        LOG.debug( "comparing generalizedTimeOrdering objects '{}' with '{}'", backendValue, assertValue );

        // First, shortcut the process by comparing
        // references. If they are equals, then o1 and o2
        // reference the same object
        if ( backendValue == assertValue )
        {
            return 0;
        }

        // Then, deal with one of o1 or o2 being null
        // Both can't be null, because then they would
        // have been caught by the previous test
        if ( ( backendValue == null ) || ( assertValue == null ) )
        {
            return ( backendValue == null ? -1 : 1 );
        }

        // Both objects must be stored as String for generalized tim.
        // But we need to normalize the values first.
        GeneralizedTime backendTime;
        try
        {
            String prepared = PrepareString.normalize( backendValue, PrepareString.StringType.DIRECTORY_STRING );
            backendTime = new GeneralizedTime( prepared );
        }
        catch ( IOException ioe )
        {
            throw new IllegalArgumentException( I18n.err( I18n.ERR_04224, backendValue ) );
        }
        catch ( ParseException pe )
        {
            throw new IllegalArgumentException( I18n.err( I18n.ERR_04224, backendValue ) );
        }

        GeneralizedTime assertTime;
        try
        {
            String prepared = PrepareString.normalize( assertValue, PrepareString.StringType.DIRECTORY_STRING );
            assertTime = new GeneralizedTime( prepared );
        }
        catch ( IOException ioe )
        {
            throw new IllegalArgumentException( I18n.err( I18n.ERR_04224, assertValue ) );
        }
        catch ( ParseException pe )
        {
            throw new IllegalArgumentException( I18n.err( I18n.ERR_04224, assertValue ) );
        }

        return backendTime.compareTo( assertTime );
    }
}<|MERGE_RESOLUTION|>--- conflicted
+++ resolved
@@ -27,9 +27,6 @@
 import org.apache.directory.shared.ldap.model.schema.LdapComparator;
 import org.apache.directory.shared.ldap.model.schema.PrepareString;
 import org.apache.directory.shared.util.GeneralizedTime;
-import org.apache.felix.ipojo.annotations.Component;
-import org.apache.felix.ipojo.annotations.Property;
-import org.apache.felix.ipojo.annotations.Provides;
 import org.slf4j.Logger;
 import org.slf4j.LoggerFactory;
 
@@ -39,8 +36,6 @@
  * 
  * @author <a href="mailto:dev@directory.apache.org">Apache Directory Project</a>
  */
-@Component
-@Provides
 public class GeneralizedTimeComparator extends LdapComparator<String>
 {
     /** The serial version UID */
@@ -54,7 +49,7 @@
      * The GeneralizedTimeComparator constructor. Its OID is the
      * generalizedTimeOrderingMatch matching rule OID.
      */
-    public GeneralizedTimeComparator( @Property(name = "ads.comp.comparator.oid") String oid )
+    public GeneralizedTimeComparator( String oid )
     {
         super( oid );
     }
@@ -64,11 +59,7 @@
      * Implementation of the Compare method
      */
     @edu.umd.cs.findbugs.annotations.SuppressWarnings(value = "ES_COMPARING_PARAMETER_STRING_WITH_EQ",
-<<<<<<< HEAD
-            justification ="false positive")
-=======
         justification = "false positive")
->>>>>>> 94b5e2c0
     public int compare( String backendValue, String assertValue )
     {
         LOG.debug( "comparing generalizedTimeOrdering objects '{}' with '{}'", backendValue, assertValue );
