--- conflicted
+++ resolved
@@ -69,10 +69,6 @@
      * Creates a new SubstringNode object without any value
      * 
      * @param attribute the name of the attribute to substring assert
-<<<<<<< HEAD
-     * @param attribute The attribute's ID
-=======
->>>>>>> 24aa11f9
      */
     public SubstringNode( String attribute )
     {
@@ -179,13 +175,7 @@
      * 
      * @param normalizer the normalizer to use for pattern component normalization
      * @return the equivalent compiled regular expression
-<<<<<<< HEAD
-     * @param normalizer The normalizer to use for the substring expressions
-     * @exception NamingException If the substring can't be normalized
-     * @exception PatternSyntaxException If the regexp is invalid
-=======
      * @throws NamingException if there are problems while normalizing
->>>>>>> 24aa11f9
      */
     public final Pattern getRegex( Normalizer normalizer ) throws NamingException
     {
