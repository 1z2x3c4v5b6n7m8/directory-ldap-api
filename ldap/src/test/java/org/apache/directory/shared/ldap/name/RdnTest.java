--- conflicted
+++ resolved
@@ -425,7 +425,6 @@
         assertTrue( rdn5.compareTo( rdn6 ) < 0 );
         assertTrue( rdn6.compareTo( rdn5 ) > 0 );
         assertEquals( 0, rdn5.compareTo( rdn6 ) + rdn6.compareTo( rdn5 ) );
-<<<<<<< HEAD
     }
 
 
@@ -476,58 +475,6 @@
 
 
     /**
-=======
-    }
-
-
-    /**
-     * Test for DIRSHARED-2.
-     * The compare operation should return a correct value (1 or -1)
-     * depending on the ATAVs, not on their position.
-     * 
-     * @throws InvalidNameException
-     */
-    @Test
-    public void testCompareIndependentFromOrder() throws InvalidNameException
-    {
-        Rdn rdn1 = new Rdn( " a = b + c = d " );
-        Rdn rdn2 = new Rdn( " c = d + a = b " );
-        assertEquals( 0, rdn1.compareTo( rdn2 ) );
-
-        rdn1 = new Rdn( " a = b + c = e " );
-        rdn2 = new Rdn( " c = d + a = b " );
-        assertTrue( rdn1.compareTo( rdn2 ) > 0 );
-        assertTrue( rdn2.compareTo( rdn1 ) < 0 );
-        assertEquals( 0, rdn1.compareTo( rdn2 ) + rdn2.compareTo( rdn1 ) );
-
-        rdn1 = new Rdn( " a = b + c = d " );
-        rdn2 = new Rdn( " e = f + g = h " );
-        assertTrue( rdn1.compareTo( rdn2 ) < 0 );
-        assertTrue( rdn2.compareTo( rdn1 ) > 0 );
-        assertEquals( 0, rdn1.compareTo( rdn2 ) + rdn2.compareTo( rdn1 ) );
-    }
-
-
-    /**
-     * Test for DIRSHARED-3.
-     * Tests that compareTo() is invertable for single-valued RDNs.
-     * 
-     * @throws InvalidNameException
-     */
-    @Test
-    public void testCompareInvertableNC2NC() throws InvalidNameException
-    {
-        Rdn rdn1 = new Rdn( " a = b " );
-        Rdn rdn2 = new Rdn( " a = c " );
-        assertTrue( rdn1.compareTo( rdn2 ) < 0 );
-        assertTrue( rdn2.compareTo( rdn1 ) > 0 );
-        assertEquals( 0, rdn1.compareTo( rdn2 ) + rdn2.compareTo( rdn1 ) );
-
-    }
-
-
-    /**
->>>>>>> 24aa11f9
      * Test for DIRSHARED-3.
      * Tests that compareTo() is invertable for multi-valued RDNs with different values.
      * 
@@ -1448,13 +1395,8 @@
 
         assertTrue( RdnParser.isValid( "a=\"b\\,c\"" ) );
         Rdn rdn = new Rdn( "a=\"b\\,c\"" );
-<<<<<<< HEAD
-        assertEquals( "a=\"b\\,c\"", new Rdn( "a=\"b\\,c\"" ).getUpName() );
-        assertEquals( "a=b\\,c", new Rdn( "a=\"b\\,c\"" ).toString() );
-=======
         assertEquals( "a=\"b\\,c\"", rdn.getUpName() );
         assertEquals( "a=b\\,c", rdn.toString() );
->>>>>>> 24aa11f9
     }
 
 
